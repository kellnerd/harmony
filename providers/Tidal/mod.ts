--- conflicted
+++ resolved
@@ -168,139 +168,6 @@
 	}
 }
 
-<<<<<<< HEAD
-export class TidalReleaseLookup extends ReleaseApiLookup<TidalProvider, Album> {
-	constructReleaseApiUrl(): URL {
-		const { method, value, region } = this.lookup;
-		let lookupUrl: URL;
-		const query = new URLSearchParams({
-			countryCode: region || this.provider.defaultRegion,
-		});
-		if (method === 'gtin') {
-			lookupUrl = join(this.provider.apiBaseUrl, `albums/byBarcodeId`);
-			query.append('barcodeId', value);
-		} else { // if (method === 'id')
-			lookupUrl = join(this.provider.apiBaseUrl, 'albums', value);
-		}
-
-		lookupUrl.search = query.toString();
-		return lookupUrl;
-	}
-
-	protected async getRawRelease(): Promise<Album> {
-		// Abort new lookups which would fail anyway, permalinks which use cached data should still work.
-		if (!this.options.snapshotMaxTimestamp) {
-			throw new ProviderError(
-				this.provider.name,
-				'New lookups stopped working after Tidal have silently removed their v1 API',
-			);
-		}
-
-		if (!this.options.regions?.size) {
-			this.options.regions = new Set([this.provider.defaultRegion]);
-		}
-		if (this.lookup.method === 'gtin') {
-			const isValidData = (data: Result<Album>) => {
-				return Boolean(data?.data?.length);
-			};
-			const result = await this.queryAllRegions<Result<Album>>(isValidData);
-			if (result.data.length > 1) {
-				this.warnMultipleResults(result.data.slice(1).map((release) => release.resource.tidalUrl));
-			}
-			return result.data[0].resource;
-		} else {
-			const isValidData = (data: Resource<Album>) => {
-				return Boolean(data?.resource);
-			};
-			// If this was a 404 not found error, ignore it and try next region.
-			const isCriticalError = (error: unknown) => {
-				const { response } = error as { response?: Response };
-				return response?.status !== 404;
-			};
-			const result = await this.queryAllRegions<Resource<Album>>(isValidData, isCriticalError);
-			return result.resource;
-		}
-	}
-
-	private async getRawTracklist(albumId: string): Promise<AlbumItem[]> {
-		const tracklist: AlbumItem[] = [];
-		const url = join(this.provider.apiBaseUrl, 'albums', albumId, 'items');
-		const limit = 100;
-		let offset = 0;
-		const query = new URLSearchParams({
-			countryCode: this.lookup.region || this.provider.defaultRegion,
-			limit: String(limit),
-			offset: String(offset),
-		});
-
-		while (true) {
-			url.search = query.toString();
-			const { content, timestamp }: CacheEntry<Result<AlbumItem>> = await this.provider.query(
-				url,
-				this.options.snapshotMaxTimestamp,
-			);
-			tracklist.push(...content.data.map((r) => r.resource));
-			this.updateCacheTime(timestamp);
-			if (!content.metadata.total || content.metadata.total <= tracklist.length) {
-				break;
-			}
-			offset += limit;
-			query.set('offset', String(offset));
-		}
-
-		return tracklist;
-	}
-
-	protected async convertRawRelease(rawRelease: Album): Promise<HarmonyRelease> {
-		this.id = rawRelease.id;
-		const rawTracklist = await this.getRawTracklist(this.id);
-		const media = this.convertRawTracklist(rawTracklist);
-		const artwork = selectLargestImage(rawRelease.imageCover, ['front']);
-		return {
-			title: rawRelease.title,
-			artists: rawRelease.artists.map(this.convertRawArtist.bind(this)),
-			gtin: rawRelease.barcodeId,
-			externalLinks: [{
-				url: rawRelease.tidalUrl,
-				types: this.provider.getLinkTypesForEntity(),
-			}],
-			media,
-			releaseDate: parseHyphenatedDate(rawRelease.releaseDate),
-			copyright: rawRelease.copyright ? formatCopyrightSymbols(rawRelease.copyright) : undefined,
-			status: 'Official',
-			types: [capitalizeReleaseType(rawRelease.type)],
-			packaging: 'None',
-			images: artwork ? [artwork] : [],
-			labels: this.getLabels(rawRelease),
-			info: this.generateReleaseInfo(),
-		};
-	}
-
-	private convertRawTracklist(tracklist: AlbumItem[]): HarmonyMedium[] {
-		const result: HarmonyMedium[] = [];
-		let medium: HarmonyMedium = {
-			number: 1,
-			format: 'Digital Media',
-			tracklist: [],
-		};
-
-		// split flat tracklist into media
-		tracklist.forEach((item) => {
-			// store the previous medium and create a new one
-			if (item.volumeNumber !== medium.number) {
-				if (medium.number) {
-					result.push(medium);
-				}
-
-				medium = {
-					number: item.volumeNumber,
-					format: 'Digital Media',
-					tracklist: [],
-				};
-			}
-
-			medium.tracklist.push(this.convertRawTrack(item));
-=======
 class TidalResponseError extends ResponseError {
 	constructor(readonly details: ApiError, url: URL) {
 		const messages = details.errors.map((error) => {
@@ -308,7 +175,6 @@
 				? error.source?.parameter ?? error.meta.category // ApiErrorV2
 				: error.field ?? error.category; // ApiErrorV1
 			return `${errorDomain}: ${error.detail}`;
->>>>>>> b03b296b
 		});
 		super('Tidal', messages.join(', '), url);
 	}
