import type { ArtistCreditName } from '@/harmonizer/types.ts';
import { LinkedEntity } from '@/server/components/LinkedEntity.tsx';

export function ArtistCredit({ artists, plainText = false }: { artists: ArtistCreditName[]; plainText?: boolean }) {
	const lastIndex = artists.length - 1;

	return (
		<span class='artist-credit'>
<<<<<<< HEAD
			{artists.length
				? artists.map((artist, index) => (
					<>
						<LinkedEntity entity={artist} entityType='artist' displayName={artist.creditedName ?? artist.name} />
						{artist.joinPhrase ?? (index !== lastIndex && (index === lastIndex - 1 ? ' & ' : ', '))}
					</>
				))
				: '[unknown]'}
=======
			{artists.map((artist, index) => {
				const displayName = artist.creditedName ?? artist.name;
				return (
					<>
						{plainText ? displayName : <LinkedEntity entity={artist} entityType='artist' displayName={displayName} />}
						{artist.joinPhrase ?? (index !== lastIndex && (index === lastIndex - 1 ? ' & ' : ', '))}
					</>
				);
			})}
>>>>>>> 27337fe4
		</span>
	);
}<|MERGE_RESOLUTION|>--- conflicted
+++ resolved
@@ -6,26 +6,17 @@
 
 	return (
 		<span class='artist-credit'>
-<<<<<<< HEAD
 			{artists.length
-				? artists.map((artist, index) => (
-					<>
-						<LinkedEntity entity={artist} entityType='artist' displayName={artist.creditedName ?? artist.name} />
-						{artist.joinPhrase ?? (index !== lastIndex && (index === lastIndex - 1 ? ' & ' : ', '))}
-					</>
-				))
+				? artists.map((artist, index) => {
+					const displayName = artist.creditedName ?? artist.name;
+					return (
+						<>
+							{plainText ? displayName : <LinkedEntity entity={artist} entityType='artist' displayName={displayName} />}
+							{artist.joinPhrase ?? (index !== lastIndex && (index === lastIndex - 1 ? ' & ' : ', '))}
+						</>
+					);
+				})
 				: '[unknown]'}
-=======
-			{artists.map((artist, index) => {
-				const displayName = artist.creditedName ?? artist.name;
-				return (
-					<>
-						{plainText ? displayName : <LinkedEntity entity={artist} entityType='artist' displayName={displayName} />}
-						{artist.joinPhrase ?? (index !== lastIndex && (index === lastIndex - 1 ? ' & ' : ', '))}
-					</>
-				);
-			})}
->>>>>>> 27337fe4
 		</span>
 	);
 }