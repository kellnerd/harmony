import { ProviderIcon } from './ProviderIcon.tsx';

import { formatTimestampAsISOString } from '@/utils/time.ts';
import type { ProviderInfo } from '@/harmonizer/types.ts';

export function ProviderList({ providers }: { providers: ProviderInfo[] }) {
	return (
		<ul class='provider-list'>
			{providers.map((provider) => (
				<li data-provider={provider.name}>
					<ProviderIcon providerName={provider.name} size={20} stroke={1.5} />
<<<<<<< HEAD
					{provider.name}: <a href={provider.url}>{provider.id}</a>
					{provider.apiUrl && <a class='label ml-2' href={provider.apiUrl}>API</a>}
=======
					{provider.name}: <a class='provider-id' href={provider.url.href}>{provider.id}</a>
					{provider.apiUrl && <a class='label ml-2' href={provider.apiUrl.href}>API</a>}
>>>>>>> b03b296b
					{provider.cacheTime && (
						<span class='label ml-2'>Cached: {formatTimestampAsISOString(provider.cacheTime)}</span>
					)}
					{provider.processingTime && <span class='label ml-2'>{provider.processingTime.toFixed(0)} ms</span>}
				</li>
			))}
		</ul>
	);
}<|MERGE_RESOLUTION|>--- conflicted
+++ resolved
@@ -9,13 +9,8 @@
 			{providers.map((provider) => (
 				<li data-provider={provider.name}>
 					<ProviderIcon providerName={provider.name} size={20} stroke={1.5} />
-<<<<<<< HEAD
-					{provider.name}: <a href={provider.url}>{provider.id}</a>
+					{provider.name}: <a class='provider-id' href={provider.url}>{provider.id}</a>
 					{provider.apiUrl && <a class='label ml-2' href={provider.apiUrl}>API</a>}
-=======
-					{provider.name}: <a class='provider-id' href={provider.url.href}>{provider.id}</a>
-					{provider.apiUrl && <a class='label ml-2' href={provider.apiUrl.href}>API</a>}
->>>>>>> b03b296b
 					{provider.cacheTime && (
 						<span class='label ml-2'>Cached: {formatTimestampAsISOString(provider.cacheTime)}</span>
 					)}
